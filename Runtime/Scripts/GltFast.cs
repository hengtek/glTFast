--- conflicted
+++ resolved
@@ -38,7 +38,6 @@
             BIN = 0x004e4942
         }
 
-<<<<<<< HEAD
         enum ImageFormat {
             Unknown,
             PNG,
@@ -46,7 +45,6 @@
             KTX
         }
 
-=======
         /// <summary>
         /// MonoBehaviour instance that is used for scheduling loading Coroutines.
         /// Can be an arbitrary one, but cannot be destroyed before the loading
@@ -64,7 +62,6 @@
         /// <summary>
         /// These members are only used during loading phase.
         /// </summary>
->>>>>>> 3f506541
         byte[][] buffers;
         NativeArray<byte>[] nativeBuffers;
 
@@ -76,8 +73,11 @@
         PrimitiveCreateContextBase[] primitiveContexts;
         Dictionary<Attributes,List<MeshPrimitive>>[] meshPrimitiveCluster;
         List<ImageCreateContext> imageCreateContexts;
+        List<KtxLoadContextBase> ktxLoadContexts;
+        List<KtxLoadContextBase> ktxLoadContextsBuffer;
 
         Texture2D[] images = null;
+        ImageFormat[] imageFormats;
 
         /// optional glTF-binary buffer
         /// https://github.com/KhronosGroup/glTF/tree/master/specification/2.0#binary-buffer
@@ -90,23 +90,12 @@
         UnityEngine.Material[] materials;
         List<UnityEngine.Object> resources;
 
-<<<<<<< HEAD
-        /// optional glTF-binary buffer
-        /// https://github.com/KhronosGroup/glTF/tree/master/specification/2.0#binary-buffer
-        GlbBinChunk? glbBinChunk;
-        Texture2D[] images = null;
-        ImageFormat[] imageFormats;
-        List<ImageCreateContext> imageCreateContexts;
-        List<KtxLoadContextBase> ktxLoadContexts;
-        List<KtxLoadContextBase> ktxLoadContextsBuffer;
-=======
         Primitive[] primitives;
         int[] meshPrimitiveIndex;
 
         /// TODO: Some of these class members maybe could be passed
         /// between loading routines. Turn them into parameters or at
         /// least dispose them once all ingredients are ready.
->>>>>>> 3f506541
 
         bool loadingError = false;
         public bool LoadingError { get { return loadingError; } private set { this.loadingError = value; } }
@@ -165,7 +154,7 @@
             yield return routineBuffers;
             yield return routineTextures;
             
-            // yield return WaitForKtxTextures();
+            yield return WaitForKtxTextures();
 
             if(loadingError) {
                 OnLoadComplete(!loadingError);
